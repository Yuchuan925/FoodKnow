import os
import json
import asyncio
import traceback
import uuid
from fastapi import APIRouter, Body, Depends, HTTPException
from fastapi.responses import StreamingResponse
from langchain_core.messages import AIMessageChunk

from src import executor, config, retriever
from src.core import HistoryManager
from src.agents import agent_manager
from src.models import select_model
from src.utils.logging_config import logger
from src.agents.tools_factory import get_all_tools
from server.routers.auth_router import get_admin_user
from server.utils.auth_middleware import get_required_user
from server.models.user_model import User

chat = APIRouter(prefix="/chat")

@chat.get("/default_agent")
async def get_default_agent(current_user: User = Depends(get_required_user)):
    """获取默认智能体ID（需要登录）"""
    try:
        default_agent_id = config.default_agent_id
        # 如果没有设置默认智能体，尝试获取第一个可用的智能体
        if not default_agent_id:
            agents = [agent.get_info() for agent in agent_manager.agents.values()]
            if agents:
                default_agent_id = agents[0].get("name", "")

        return {"default_agent_id": default_agent_id}
    except Exception as e:
        logger.error(f"获取默认智能体出错: {e}")
        raise HTTPException(status_code=500, detail=f"获取默认智能体出错: {str(e)}")

@chat.post("/set_default_agent")
async def set_default_agent(agent_id: str = Body(..., embed=True), current_user = Depends(get_admin_user)):
    """设置默认智能体ID (仅管理员)"""
    try:
        # 验证智能体是否存在
        agents = [agent.get_info() for agent in agent_manager.agents.values()]
        agent_ids = [agent.get("name", "") for agent in agents]

        if agent_id not in agent_ids:
            raise HTTPException(status_code=404, detail=f"智能体 {agent_id} 不存在")

        # 设置默认智能体ID
        config.default_agent_id = agent_id
        # 保存配置
        config.save()

        return {"success": True, "default_agent_id": agent_id}
    except HTTPException as he:
        raise he
    except Exception as e:
        logger.error(f"设置默认智能体出错: {e}")
        raise HTTPException(status_code=500, detail=f"设置默认智能体出错: {str(e)}")

@chat.get("/")
async def chat_get(current_user: User = Depends(get_required_user)):
    """聊天服务健康检查（需要登录）"""
    return "Chat Get!"

@chat.post("/")
async def chat_post(
        query: str = Body(...),
        meta: dict = Body(None),
        history: list[dict] | None = Body(None),
        thread_id: str | None = Body(None),
        current_user: User = Depends(get_required_user)):
    """处理聊天请求的主要端点（需要登录）"""

    model = select_model()
    meta["server_model_name"] = model.model_name
    history_manager = HistoryManager(history, system_prompt=meta.get("system_prompt"))
    logger.debug(f"Received query: {query} with meta: {meta}")

    def make_chunk(content=None, **kwargs):
        return json.dumps({
            "response": content,
            "meta": meta,
            **kwargs
        }, ensure_ascii=False).encode('utf-8') + b"\n"

    def need_retrieve(meta):
        return meta.get("use_web") or meta.get("use_graph") or meta.get("db_id")

    def generate_response():
        modified_query = query
        refs = None

        # 处理知识库检索
        if meta and need_retrieve(meta):
            chunk = make_chunk(status="searching")
            yield chunk

            try:
                modified_query, refs = retriever(modified_query, history_manager.messages, meta)
            except Exception as e:
                logger.error(f"Retriever error: {e}, {traceback.format_exc()}")
                yield make_chunk(message=f"Retriever error: {e}", status="error")
                return

            yield make_chunk(status="generating")

        messages = history_manager.get_history_with_msg(modified_query, max_rounds=meta.get('history_round'))
        history_manager.add_user(query)  # 注意这里使用原始查询

        content = ""
        reasoning_content = ""
        try:
            for delta in model.predict(messages, stream=True):
                if not delta.content and hasattr(delta, 'reasoning_content'):
                    reasoning_content += delta.reasoning_content or ""
                    chunk = make_chunk(reasoning_content=reasoning_content, status="reasoning")
                    yield chunk
                    continue

                # 文心一言
                if hasattr(delta, 'is_full') and delta.is_full:
                    content = delta.content
                else:
                    content += delta.content or ""

                chunk = make_chunk(content=delta.content, status="loading")
                yield chunk

            logger.debug(f"Final response: {content}")
            logger.debug(f"Final reasoning response: {reasoning_content}")
            yield make_chunk(status="finished",
                            history=history_manager.update_ai(content),
                            refs=refs)
        except Exception as e:
            logger.error(f"Model error: {e}, {traceback.format_exc()}")
            yield make_chunk(message=f"Model error: {e}", status="error")
            return

    return StreamingResponse(generate_response(), media_type='application/json')

@chat.post("/call")
async def call(query: str = Body(...), meta: dict = Body(None), current_user: User = Depends(get_required_user)):
    """调用模型进行简单问答（需要登录）"""
    meta = meta or {}
    model = select_model(model_provider=meta.get("model_provider"), model_name=meta.get("model_name"))
    async def predict_async(query):
        loop = asyncio.get_event_loop()
        return await loop.run_in_executor(executor, model.predict, query)

    response = await predict_async(query)
    logger.debug({"query": query, "response": response.content})

    return {"response": response.content}

<<<<<<< HEAD
=======
@chat.post("/call_lite")
async def call_lite(query: str = Body(...), meta: dict = Body(None), current_user: User = Depends(get_required_user)):
    """使用轻量版模型进行问答（需要登录）"""
    meta = meta or {}
    async def predict_async(query):
        loop = asyncio.get_event_loop()
        model_provider = meta.get("model_provider", config.model_provider_lite)
        model_name = meta.get("model_name", config.model_name_lite)
        model = select_model(model_provider=model_provider, model_name=model_name)
        return await loop.run_in_executor(executor, model.predict, query)

    response = await predict_async(query)
    logger.debug({"query": query, "response": response.content})

    return {"response": response.content}

>>>>>>> 61a32b35
@chat.get("/agent")
async def get_agent(current_user: User = Depends(get_required_user)):
    """获取所有可用智能体（需要登录）"""
    agents = [agent.get_info() for agent in agent_manager.agents.values()]
    return {"agents": agents}

@chat.post("/agent/{agent_name}")
def chat_agent(agent_name: str,
               query: str = Body(...),
               history: list = Body(...),
               config: dict = Body({}),
               meta: dict = Body({}),
               current_user: User = Depends(get_required_user)):
    """使用特定智能体进行对话（需要登录）"""

    meta.update({
        "query": query,
        "agent_name": agent_name,
        "server_model_name": config.get("model", agent_name),
        "thread_id": config.get("thread_id"),
    })

    # 将meta和thread_id整合到config中
    def make_chunk(content=None, **kwargs):

        return json.dumps({
            "request_id": meta.get("request_id"),
            "response": content,
            **kwargs
        }, ensure_ascii=False).encode('utf-8') + b"\n"



    def stream_messages():

        # 代表服务端已经收到了请求
        yield make_chunk(status="init", meta=meta)

        try:
            agent = agent_manager.get_runnable_agent(agent_name)
        except Exception as e:
            logger.error(f"Error getting agent {agent_name}: {e}, {traceback.format_exc()}")
            yield make_chunk(message=f"Error getting agent {agent_name}: {e}", status="error")
            return

        # 从config中获取history_round
        history_round = config.get("history_round")
        history_manager = HistoryManager(history)
        messages = history_manager.get_history_with_msg(query, max_rounds=history_round)
        history_manager.add_user(query)

        # 构造运行时配置，如果没有thread_id则生成一个
        if "thread_id" not in config or not config["thread_id"]:
            config["thread_id"] = str(uuid.uuid4())

        runnable_config = {"configurable": {**config}}

        content = ""

        try:
            for msg, metadata in agent.stream_messages(messages, config_schema=runnable_config):
                if isinstance(msg, AIMessageChunk) and msg.content != "<tool_call>":
                    content += msg.content
                    yield make_chunk(content=msg.content,
                                    msg=msg.model_dump(),
                                    metadata=metadata,
                                    status="loading")
                else:
                    yield make_chunk(msg=msg.model_dump(),
                                    metadata=metadata,
                                    status="loading")

            yield make_chunk(status="finished",
                            history=history_manager.update_ai(content),
                            meta=meta)
        except Exception as e:
            logger.error(f"Error streaming messages: {e}, {traceback.format_exc()}")
            yield make_chunk(message=f"Error streaming messages: {e}", status="error")

    return StreamingResponse(stream_messages(), media_type='application/json')

@chat.get("/models")
async def get_chat_models(model_provider: str, current_user: User = Depends(get_admin_user)):
    """获取指定模型提供商的模型列表（需要登录）"""
    model = select_model(model_provider=model_provider)
    return {"models": model.get_models()}

@chat.post("/models/update")
async def update_chat_models(model_provider: str, model_names: list[str], current_user = Depends(get_admin_user)):
    """更新指定模型提供商的模型列表 (仅管理员)"""
    config.model_names[model_provider]["models"] = model_names
    config._save_models_to_file()
    return {"models": config.model_names[model_provider]["models"]}

@chat.get("/tools")
async def get_tools(current_user: User = Depends(get_admin_user)):
    """获取所有可用工具（需要登录）"""
    return {"tools": list(get_all_tools().keys())}<|MERGE_RESOLUTION|>--- conflicted
+++ resolved
@@ -153,25 +153,6 @@
 
     return {"response": response.content}
 
-<<<<<<< HEAD
-=======
-@chat.post("/call_lite")
-async def call_lite(query: str = Body(...), meta: dict = Body(None), current_user: User = Depends(get_required_user)):
-    """使用轻量版模型进行问答（需要登录）"""
-    meta = meta or {}
-    async def predict_async(query):
-        loop = asyncio.get_event_loop()
-        model_provider = meta.get("model_provider", config.model_provider_lite)
-        model_name = meta.get("model_name", config.model_name_lite)
-        model = select_model(model_provider=model_provider, model_name=model_name)
-        return await loop.run_in_executor(executor, model.predict, query)
-
-    response = await predict_async(query)
-    logger.debug({"query": query, "response": response.content})
-
-    return {"response": response.content}
-
->>>>>>> 61a32b35
 @chat.get("/agent")
 async def get_agent(current_user: User = Depends(get_required_user)):
     """获取所有可用智能体（需要登录）"""
