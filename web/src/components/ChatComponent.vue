<template>
  <div class="chat"  ref="chatContainer">
    <div class="chat-header">
      <div class="header__left">
        <div
          v-if="!state.isSidebarOpen"
          class="close nav-btn"
          @click="state.isSidebarOpen = true"
        >
<<<<<<< HEAD
        <img src="@/assets/icons/sidebar_left.svg" class="iconfont icon-24" alt="设置" />
      </div>
        <a-tooltip :title="configStore.config?.model_name" placement="rightTop">
          <div class="newchat nav-btn" @click="$emit('newconv')">
            <PlusCircleOutlined /> <span class="text">新对话</span>
          </div>
        </a-tooltip>
=======
          <MenuOutlined />
        </div>

        <div class="newchat nav-btn" @click="$emit('newconv')">
          <PlusCircleOutlined /> <span class="text">新对话</span>
        </div>
        <a-dropdown>
          <a class="model-select nav-btn" @click.prevent>
            <BulbOutlined /> <span class="text">{{ configStore.config?.model_provider }}/{{ configStore.config?.model_name }}</span>
          </a>
          <template #overlay>
            <a-menu class="scrollable-menu">
              <a-menu-item-group v-for="(item, key) in modelKeys" :key="key" :title="modelNames[item]?.name">
                <a-menu-item v-for="(model, idx) in modelNames[item]?.models" :key="`${item}-${idx}`" @click="selectModel(item, model)">
                  {{ item }}/{{ model }}
                </a-menu-item>
              </a-menu-item-group>
              <a-menu-item-group v-if="customModels.length > 0" title="自定义模型">
                <a-menu-item v-for="(model, idx) in customModels" :key="`custom-${idx}`" @click="selectModel('custom', model.custom_id)">
                  custom/{{ model.custom_id }}
                </a-menu-item>
              </a-menu-item-group>
            </a-menu>
          </template>
        </a-dropdown>
>>>>>>> 2cec2993
      </div>
      <div class="header__right">
        <div class="nav-btn text" @click="opts.showPanel = !opts.showPanel">
          <component :is="opts.showPanel ? FolderOpenOutlined : FolderOutlined" /> <span class="text">选项</span>
        </div>
        <div v-if="opts.showPanel" class="my-panal r0 top100 swing-in-top-fwd" ref="panel">
          <div class="flex-center" @click="meta.stream = !meta.stream">
            流式输出 <div @click.stop><a-switch v-model:checked="meta.stream" /></div>
          </div>
          <div class="flex-center" @click="meta.summary_title = !meta.summary_title">
            总结对话标题 <div @click.stop><a-switch v-model:checked="meta.summary_title" /></div>
          </div>
          <div class="flex-center">
            最大历史轮数 <a-input-number id="inputNumber" v-model:value="meta.history_round" :min="1" :max="50" />
          </div>
          <div class="flex-center">
            字体大小
            <a-select v-model:value="meta.fontSize" style="width: 100px" placeholder="选择字体大小">
              <a-select-option value="smaller">更小</a-select-option>
              <a-select-option value="default">默认</a-select-option>
              <a-select-option value="larger">更大</a-select-option>
            </a-select>
          </div>
          <div class="flex-center" @click="meta.wideScreen = !meta.wideScreen">
            宽屏模式 <div @click.stop><a-switch v-model:checked="meta.wideScreen" /></div>
          </div>
        </div>
      </div>
    </div>
    <div v-if="conv.messages.length == 0" class="chat-examples">
      <h1>你好，我是语析，一个基于知识图谱的智能助手</h1>
      <div class="opts">
        <div
          class="opt__button"
          v-for="(exp, key) in examples"
          :key="key"
          @click="conv.inputText = exp"
        >
          {{ exp }}
        </div>
      </div>
    </div>
    <div class="chat-box" :class="{ 'wide-screen': meta.wideScreen, 'font-smaller': meta.fontSize === 'smaller', 'font-larger': meta.fontSize === 'larger' }">
      <MessageComponent
        v-for="message in conv.messages"
        :key="message.id"
        :role="message.role"
        :content="message.text"
        :content-html="message.text.length > 0 ? renderMarkdown(message) : ''"
        :reasoning-content="message.reasoning_content"
        :reasoning-header="message.status=='reasoning' ? '正在思考...' : '推理过程'"
        :status="message.status"
        :is-processing="isStreaming"
        :error-message="message.message"
        @retry="retryMessage(message.id)"
      >
        <template #refs v-if="message.role=='received' && message.status=='finished'">
          <RefsComponent :message="message" />
        </template>
      </MessageComponent>
    </div>
    <div class="bottom">
      <div class="message-input-wrapper"  :class="{ 'wide-screen': meta.wideScreen}">
        <MessageInputComponent
          v-model="conv.inputText"
          :is-loading="isStreaming"
          :send-button-disabled="!conv.inputText && !isStreaming"
          :auto-size="{ minRows: 2, maxRows: 10 }"
          @send="sendMessage"
          @keydown="handleKeyDown"
        >
          <template #options-left>
            <div
              :class="{'switch': true, 'opt-item': true, 'active': meta.use_web}"
              v-if="configStore.config.enable_web_search"
              @click="meta.use_web=!meta.use_web"
            >
              <CompassOutlined style="margin-right: 3px;"/>
              联网搜索
            </div>
            <div
              :class="{'switch': true, 'opt-item': true, 'active': meta.use_graph}"
              v-if="configStore.config.enable_knowledge_graph"
              @click="meta.use_graph=!meta.use_graph"
            >
              <DeploymentUnitOutlined style="margin-right: 3px;"/>
              知识图谱
            </div>
            <a-dropdown
              v-if="configStore.config.enable_knowledge_base && opts.databases.length > 0"
              :class="{'opt-item': true, 'active': meta.selectedKB !== null}"
            >
              <a class="ant-dropdown-link" @click.prevent>
                <BookOutlined style="margin-right: 3px;"/>
                <span class="text">{{ meta.selectedKB === null ? '不使用知识库' : opts.databases[meta.selectedKB]?.name }}</span>
              </a>
              <template #overlay>
                <a-menu>
                  <a-menu-item v-for="(db, index) in opts.databases" :key="index" @click="useDatabase(index)">
                    <a href="javascript:;">{{ db.name }}</a>
                  </a-menu-item>
                  <a-menu-item @click="useDatabase(null)">
                    <a href="javascript:;">不使用</a>
                  </a-menu-item>
                </a-menu>
              </template>
            </a-dropdown>
          </template>
        </MessageInputComponent>
        <p class="note">请注意辨别内容的可靠性 By {{ configStore.config?.model_provider }}: {{ configStore.config?.model_name }}</p>
      </div>
    </div>
  </div>
</template>

<script setup>
import { reactive, ref, onMounted, toRefs, nextTick, onUnmounted, watch, computed } from 'vue'
import {
  SendOutlined,
  MenuOutlined,
  FormOutlined,
  LoadingOutlined,
  BookOutlined,
  BookFilled,
  CompassOutlined,
  ArrowUpOutlined,
  CompassFilled,
  GoldenFilled,
  GoldOutlined,
  SettingOutlined,
  SettingFilled,
  PlusCircleOutlined,
  FolderOutlined,
  FolderOpenOutlined,
  GlobalOutlined,
  FileTextOutlined,
  BulbOutlined,
  CaretRightOutlined,
  DeploymentUnitOutlined,
} from '@ant-design/icons-vue'
import { onClickOutside } from '@vueuse/core'
import { Marked } from 'marked';
import { markedHighlight } from 'marked-highlight';
import { useConfigStore } from '@/stores/config'
import { message } from 'ant-design-vue'
import RefsComponent from '@/components/RefsComponent.vue'
import hljs from 'highlight.js';
import 'highlight.js/styles/github.css';
import MessageInputComponent from '@/components/MessageInputComponent.vue'
import MessageComponent from '@/components/MessageComponent.vue'

const props = defineProps({
  conv: Object,
  state: Object
})

const emit = defineEmits(['rename-title', 'newconv']);
const configStore = useConfigStore()

const { conv, state } = toRefs(props)
const chatContainer = ref(null)

const isStreaming = ref(false)
const userIsScrolling = ref(false);
const shouldAutoScroll = ref(true);

const panel = ref(null)
const modelCard = ref(null)
const examples = ref([
  '写一个简单的冒泡排序',
  '今天无锡天气怎么样？',
  '介绍一下红楼梦',
  '今天星期几？'
])

const opts = reactive({
  showPanel: false,
  showModelCard: false,
  openDetail: false,
  databases: [],
})

const meta = reactive(JSON.parse(localStorage.getItem('meta')) || {
  use_graph: false,
  use_web: false,
  graph_name: "neo4j",
  selectedKB: null,
  stream: true,
  summary_title: false,
  history_round: 5,
  db_id: null,
  fontSize: 'default',
  wideScreen: false,
})

const marked = new Marked(
  {
    gfm: true,
    breaks: true,
    tables: true,
  },
  markedHighlight({
    langPrefix: 'hljs language-',
    highlight(code) {
      return hljs.highlightAuto(code).value;
    }
  })
);

const consoleMsg = (msg) => console.log(msg)
onClickOutside(panel, () => setTimeout(() => opts.showPanel = false, 30))
onClickOutside(modelCard, () => setTimeout(() => opts.showModelCard = false, 30))

const renderMarkdown = (msg) => {
  if (msg.status === 'loading') {
    return marked.parse(msg.text + '🟢')
  } else {
    return marked.parse(msg.text)
  }
}

const useDatabase = (index) => {
  const selected = opts.databases[index]
  console.log(selected)
  if (index != null && configStore.config.embed_model != selected.embed_model) {
    console.log(selected.embed_model, configStore.config.embed_model)
    message.error(`所选知识库的向量模型（${selected.embed_model}）与当前向量模型（${configStore.config.embed_model}) 不匹配，请重新选择`)
  } else {
    meta.selectedKB = index
  }
}

const handleKeyDown = (e) => {
  if (e.key === 'Enter' && !e.shiftKey) {
    e.preventDefault()
    sendMessage()
  } else if (e.key === 'Enter' && e.shiftKey) {
    // Insert a newline character at the current cursor position
    const textarea = e.target;
    const start = textarea.selectionStart;
    const end = textarea.selectionEnd;
    conv.value.inputText.value =
      conv.value.inputText.value.substring(0, start) +
      '\n' +
      conv.value.inputText.value.substring(end);
    nextTick(() => {
      textarea.setSelectionRange(start + 1, start + 1);
    });
  }
}

const renameTitle = () => {
  if (meta.summary_title) {
    const prompt = '请用一个很短的句子关于下面的对话内容的主题起一个名字，不要带标点符号：'
    const firstUserMessage = conv.value.messages[0].text
    const firstAiMessage = conv.value.messages[1].text
    const context = `${prompt}\n\n问题: ${firstUserMessage}\n\n回复: ${firstAiMessage}，主题是（一句话）：`
    simpleCall(context).then((data) => {
      const response = data.response.split("：")[0].replace(/^["'"']/g, '').replace(/["'"']$/g, '')
      emit('rename-title', response)
    })
  } else {
    emit('rename-title', conv.value.messages[0].text)
  }
}

const handleUserScroll = () => {
  // 计算我们是否接近底部（100像素以内）
  const isNearBottom = chatContainer.value.scrollHeight - chatContainer.value.scrollTop - chatContainer.value.clientHeight < 20;

  // 如果用户不在底部，则仅将其标记为用户滚动
  userIsScrolling.value = !isNearBottom;

  // 如果用户再次滚动到底部，请恢复自动滚动
  shouldAutoScroll.value = isNearBottom;
};

const scrollToBottom = () => {
  if (shouldAutoScroll.value) {
    setTimeout(() => {
      chatContainer.value.scrollTop = chatContainer.value.scrollHeight - chatContainer.value.clientHeight;
    }, 10);
  }
}

const generateRandomHash = (length) => {
    let chars = 'abcdefghijklmnopqrstuvwxyzABCDEFGHIJKLMNOPQRSTUVWXYZ0123456789';
    let hash = '';
    for (let i = 0; i < length; i++) {
        hash += chars.charAt(Math.floor(Math.random() * chars.length));
    }
    return hash;
}

const appendUserMessage = (msg) => {
  conv.value.messages.push({
    id: generateRandomHash(16),
    role: 'sent',
    text: msg
  })
  scrollToBottom()
}

const appendAiMessage = (text, refs=null) => {
  conv.value.messages.push({
    id: generateRandomHash(16),
    role: 'received',
    text: text,
    reasoning_content: '',
    refs,
    status: "init",
    meta: {},
    showThinking: "show"
  })
  scrollToBottom()
}

const updateMessage = (info) => {
  const msg = conv.value.messages.find((msg) => msg.id === info.id);
  if (msg) {
    try {
      // 只有在 text 不为空时更新
      if (info.text !== null && info.text !== undefined && info.text !== '') {
        msg.text += info.text;
      }

      if (info.reasoning_content !== null && info.reasoning_content !== undefined && info.reasoning_content !== '') {
        msg.reasoning_content = info.reasoning_content;
      }

      // 只有在 refs 不为空时更新
      if (info.refs !== null && info.refs !== undefined) {
        msg.refs = info.refs;
      }

      if (info.model_name !== null && info.model_name !== undefined && info.model_name !== '') {
        msg.model_name = info.model_name;
      }

      // 只有在 status 不为空时更新
      if (info.status !== null && info.status !== undefined && info.status !== '') {
        msg.status = info.status;
      }

      if (info.meta !== null && info.meta !== undefined) {
        msg.meta = info.meta;
      }

      if (info.message !== null && info.message !== undefined) {
        msg.message = info.message;
      }

      if (info.showThinking !== null && info.showThinking !== undefined) {
        msg.showThinking = info.showThinking;
      }

      scrollToBottom();
    } catch (error) {
      console.error('Error updating message:', error);
      msg.status = 'error';
      msg.text = '消息更新失败';
    }
  } else {
    console.error('Message not found:', info.id);
  }
};


const groupRefs = (id) => {
  const msg = conv.value.messages.find((msg) => msg.id === id)
  if (msg.refs && msg.refs.knowledge_base.results.length > 0) {
    msg.groupedResults = msg.refs.knowledge_base.results
    .filter(result => result.file && result.file.filename)
    .reduce((acc, result) => {
      const { filename } = result.file;
      if (!acc[filename]) {
        acc[filename] = []
      }
      acc[filename].push(result)
      return acc;
    }, {})
  }
  scrollToBottom()
}

const simpleCall = (msg) => {
  return new Promise((resolve, reject) => {
    fetch('/api/chat/call_lite', {
      method: 'POST',
      body: JSON.stringify({ query: msg, }),
      headers: { 'Content-Type': 'application/json' }
    })
    .then((response) => response.json())
    .then((data) => resolve(data))
    .catch((error) => reject(error))
  })
}

const loadDatabases = () => {
  fetch('/api/data/', { method: "GET", })
    .then(response => response.json())
    .then(data => {
      console.log(data)
      opts.databases = data.databases
    })
}

// 新函数用于处理 fetch 请求
const fetchChatResponse = (user_input, cur_res_id) => {
  fetch('/api/chat/', {
    method: 'POST',
    body: JSON.stringify({
      query: user_input,
      history: conv.value.history,
      meta: meta,
      cur_res_id: cur_res_id,
      thread_id: conv.value.id.toString(),
    }),
    headers: {
      'Content-Type': 'application/json'
    }
  })
  .then((response) => {
    if (!response.body) throw new Error("ReadableStream not supported.");
    const reader = response.body.getReader();
    const decoder = new TextDecoder("utf-8");
    let buffer = '';

    const readChunk = () => {
      return reader.read().then(({ done, value }) => {
        if (done) {
          const msg = conv.value.messages.find((msg) => msg.id === cur_res_id)
          console.log(msg)
          groupRefs(cur_res_id);
          updateMessage({showThinking: "no", id: cur_res_id});
          isStreaming.value = false;
          if (conv.value.messages.length === 2) { renameTitle(); }
          return;
        }

        buffer += decoder.decode(value, { stream: true });
        const lines = buffer.split('\n');

        // 处理除最后一行外的所有完整行
        for (let i = 0; i < lines.length - 1; i++) {
          const line = lines[i].trim();
          if (line) {
            try {
              const data = JSON.parse(line);
              updateMessage({
                id: cur_res_id,
                text: data.response,
                reasoning_content: data.reasoning_content,
                status: data.status,
                meta: data.meta,
                ...data,
              });
              // console.log("Last message", conv.value.messages[conv.value.messages.length - 1].text)
              // console.log("Last message", conv.value.messages[conv.value.messages.length - 1].status)

              if (data.history) {
                conv.value.history = data.history;
              }
            } catch (e) {
              console.error('JSON 解析错误:', e, line);
            }
          }
        }

        // 保留最后一个可能不完整的行
        buffer = lines[lines.length - 1];

        return readChunk(); // 继续读取
      });
    };
    readChunk();
  })
  .catch((error) => {
    console.error(error);
    updateMessage({
      id: cur_res_id,
      status: "error",
    });
    isStreaming.value = false;
  });
}


// 更新后的 sendMessage 函数
const sendMessage = () => {
  const user_input = conv.value.inputText.trim();
  const dbID = opts.databases.length > 0 ? opts.databases[meta.selectedKB]?.db_id : null;
  if (isStreaming.value) {
    message.error('请等待上一条消息处理完成');
    return
  }
  if (user_input) {
    isStreaming.value = true;
    appendUserMessage(user_input);
    appendAiMessage("", null);
    forceScrollToBottom();

    const cur_res_id = conv.value.messages[conv.value.messages.length - 1].id;
    conv.value.inputText = '';
    meta.db_id = dbID;
    fetchChatResponse(user_input, cur_res_id)
  } else {
    console.log('请输入消息');
  }
}

const retryMessage = (id) => {
  // 找到 id 对应的 message，然后删除包含 message 在内以及后面所有的 message
  const index = conv.value.messages.findIndex(msg => msg.id === id);
  const pastMessage = conv.value.messages[index-1]
  console.log("retryMessage", id, pastMessage)
  conv.value.inputText = pastMessage.text
  if (index !== -1) {
    conv.value.messages = conv.value.messages.slice(0, index-1);
  }
  console.log(conv.value.messages)
  sendMessage();
}

// 从本地存储加载数据
onMounted(() => {
  scrollToBottom()
  loadDatabases()

  chatContainer.value.addEventListener('scroll', handleUserScroll);

  // 检查现有消息中是否有内容为空的情况
  if (conv.value.messages && conv.value.messages.length > 0) {
    conv.value.messages.forEach(msg => {
      if (msg.role === 'received' && (!msg.text || msg.text.trim() === '')) {
        msg.status = 'error';
        msg.message = '内容加载失败';
      }
    });
  }

  console.log(conv.value.messages)

  // 从本地存储加载数据
  const storedMeta = localStorage.getItem('meta');
  if (storedMeta) {
    const parsedMeta = JSON.parse(storedMeta);
    Object.assign(meta, parsedMeta);
  }
});

onUnmounted(() => {
  if (chatContainer.value) {
    chatContainer.value.removeEventListener('scroll', handleUserScroll);
  }
});

// 添加新函数来处理特定的滚动行为
const forceScrollToBottom = () => {
  shouldAutoScroll.value = true;
  setTimeout(() => {
    chatContainer.value.scrollTop = chatContainer.value.scrollHeight - chatContainer.value.clientHeight;
  }, 10);
};

// 监听 meta 对象的变化，并保存到本地存储
watch(
  () => meta,
  (newMeta) => {
    localStorage.setItem('meta', JSON.stringify(newMeta));
  },
  { deep: true }
);

const modelNames = computed(() => configStore.config?.model_names)
const modelStatus = computed(() => configStore.config?.model_provider_status)
const customModels = computed(() => configStore.config?.custom_models || [])

// 筛选 modelStatus 中为真的key
const modelKeys = computed(() => {
  return Object.keys(modelStatus.value || {}).filter(key => modelStatus.value?.[key])
})

// 选择模型的方法
const selectModel = (provider, name) => {
  configStore.setConfigValue('model_provider', provider)
  configStore.setConfigValue('model_name', name)
  message.success(`已切换到模型: ${provider}/${name}`)
}
</script>

<style lang="less" scoped>
.chat {
  position: relative;
  width: 100%;
  max-height: 100vh;
  display: flex;
  flex-direction: column;
  overflow-x: hidden;
  background: var(--main-light-6);
  position: relative;
  box-sizing: border-box;
  flex: 5 5 200px;
  overflow-y: scroll;

  .chat-header {
    user-select: none;
    position: sticky;
    top: 0;
    z-index: 10;
    background-color: rgba(255, 255, 255, 0.9);
    backdrop-filter: blur(10px);
    height: var(--header-height);
    display: flex;
    justify-content: space-between;
    align-items: center;
    padding: 1rem;

    .header__left, .header__right {
      display: flex;
      align-items: center;
    }

    .header__left {
      .close {
        margin-right: 12px;
      }
    }
  }

  .nav-btn {
    height: 2.5rem;
    display: flex;
    justify-content: center;
    align-items: center;
    border-radius: 8px;
    color: var(--gray-900);
    cursor: pointer;
    // font-size: 1rem;
    width: auto;
<<<<<<< HEAD
    padding: 0.5rem 1rem;
    transition: background-color 0.3s;
=======
    padding: 0.5rem 0.75rem;
>>>>>>> 2cec2993

    .text {
      margin-left: 10px;
    }

    &:hover {
      background-color: var(--main-light-3);
    }
  }

  .model-select {
    // color: var(--gray-900);
    max-width: 300px;
    overflow: hidden;
    text-overflow: ellipsis;
    white-space: nowrap;

    .text {
      overflow: hidden;
      text-overflow: ellipsis;
    }
  }
}
.metas {
  display: flex;
  gap: 8px;
}

.my-panal {
  position: absolute;
  margin-top: 5px;
  background-color: white;
  border: 1px solid #ccc;
  box-shadow: 0px 0px 10px 1px rgba(0, 0, 0, 0.05);
  border-radius: 12px;
  padding: 12px;
  z-index: 11;
  width: 280px;
  transition: transform 0.3s ease, opacity 0.3s ease;

  .flex-center {
    display: flex;
    justify-content: space-between;
    align-items: center;
    gap: 10px;
    padding: 8px 16px;
    border-radius: 8px;
    cursor: pointer;
    transition: background-color 0.3s;

    &:hover {
      background-color: var(--main-light-3);
    }

    .anticon {
      margin-right: 8px;
      font-size: 16px;
    }
    .ant-switch {
      &.ant-switch-checked {
        background-color: var(--main-500);
      }
    }
  }
}

.my-panal.r0.top100 {
  top: 100%;
  right: 0;
}

.my-panal.l0.top100 {
  top: 100%;
  left: 0;
}

.chat-examples {
  padding: 0 50px;
  text-align: center;
  position: absolute;
  top: 20%;
  width: 100%;
  z-index: 9;
  animation: slideInUp 0.5s ease-out;

  h1 {
    margin-bottom: 20px;
    font-size: 1.2rem;
    color: #333;
  }

  .opts {
    display: flex;
    flex-wrap: wrap;
    justify-content: center;
    gap: 10px;

    .opt__button {
      background-color: var(--gray-200);
      color: #333;
      padding: .5rem 1.5rem;
      border-radius: 2rem;
      cursor: pointer;
      // border: 2px solid var(--main-light-4);
      transition: background-color 0.3s;
      // box-shadow: 0px 0px 10px 2px var(--main-light-4);


      &:hover {
        background-color: #f0f1f1;
        // box-shadow: 0px 0px 10px 1px rgba(0, 0, 0, 0.1);
      }
    }
  }

}

.chat-box {
  width: 100%;
  max-width: 800px;
  margin: 0 auto;
  flex-grow: 1;
  padding: 1rem 2rem;
  display: flex;
  flex-direction: column;
  transition: max-width 0.3s ease;

  &.wide-screen {
    max-width: 1200px;
  }

  &.font-smaller {
    font-size: 14px;

    .message-box {
      font-size: 14px;
    }
  }

  &.font-larger {
    font-size: 16px;

    .message-box {
      font-size: 16px;
    }
  }
}

.bottom {
  position: sticky;
  bottom: 0;
  width: 100%;
  margin: 0 auto;
  padding: 4px 2rem 0 2rem;

  .message-input-wrapper {
    width: 100%;
    max-width: 800px;
    margin: 0 auto;
    background-color: white;
    animation: width 0.3s ease-in-out;

    &.wide-screen {
      max-width: 1200px;
    }

    .note {
      width: 100%;
      font-size: small;
      text-align: center;
      padding: 0;
      color: #ccc;
      margin-top: 4px;
      margin-bottom: 0;
      user-select: none;
    }
  }
}

.ant-dropdown-link {
  color: var(--gray-900);
  cursor: pointer;
}



.chat::-webkit-scrollbar {
  position: absolute;
  width: 4px;
}

.chat::-webkit-scrollbar-track {
  background: transparent;
  border-radius: 4px;
}

.chat::-webkit-scrollbar-thumb {
  background: var(--gray-400);
  border-radius: 4px;
}

.chat::-webkit-scrollbar-thumb:hover {
  background: rgb(100, 100, 100);
  border-radius: 4px;
}

.chat::-webkit-scrollbar-thumb:active {
  background: rgb(68, 68, 68);
  border-radius: 4px;
}

.loading-dots {
  display: inline-flex;
  align-items: center;
  justify-content: center;
}

.loading-dots div {
  width: 8px;
  height: 8px;
  margin: 0 4px;
  background-color: #666;
  border-radius: 50%;
  opacity: 0.3;
  animation: pulse 0.5s infinite ease-in-out both;
}

.loading-dots div:nth-child(1) {
  animation-delay: -0.32s;
}

.loading-dots div:nth-child(2) {
  animation-delay: -0.16s;
}

@keyframes pulse {
  0%, 80%, 100% {
    transform: scale(0.8);
    opacity: 0.3;
  }
  40% {
    transform: scale(1);
    opacity: 1;
  }
}

@keyframes loading {0%,80%,100%{transform:scale(0.5);}40%{transform:scale(1);}}

.slide-out-left{-webkit-animation:slide-out-left .2s cubic-bezier(.55,.085,.68,.53) both;animation:slide-out-left .5s cubic-bezier(.55,.085,.68,.53) both}
.swing-in-top-fwd {
  -webkit-animation: swing-in-top-fwd 0.3s cubic-bezier(0.175, 0.885, 0.320, 1.275) both;
  animation: swing-in-top-fwd 0.3s cubic-bezier(0.175, 0.885, 0.320, 1.275) both;
}

@keyframes swing-in-top-fwd {
  0% {
    -webkit-transform: rotateX(-100deg);
    transform: rotateX(-100deg);
    -webkit-transform-origin: top;
    transform-origin: top;
    opacity: 0;
  }
  100% {
    -webkit-transform: rotateX(0deg);
    transform: rotateX(0deg);
    -webkit-transform-origin: top;
    transform-origin: top;
    opacity: 1;
  }
}

@keyframes fadeIn { from { opacity: 0; } to { opacity: 1; } }
@keyframes slideInUp { from { transform: translateY(20px); opacity: 0; } to { transform: translateY(0); opacity: 1; } }

@media (max-width: 520px) {
  .chat {
    height: calc(100vh - 60px);
  }

  .chat-container .chat .chat-header {
    background: var(--main-light-4);
    .header__left, .header__right {
      gap: 24px;
    }

    .nav-btn {
      font-size: 1.3rem;
      padding: 0;

      &:hover {
        background-color: transparent;
        color: black;
      }

      .text {
        display: none;
      }
    }
  }

  .bottom {
    padding: 0.5rem 0.5rem;

    .input-box {
      border-radius: 8px;
      padding: 0.5rem;

      textarea.user-input {
        padding: 0.5rem 0;
      }
    }
    .note {
      display: none;
    }
  }
}

.controls {
  display: flex;
  align-items: center;
  gap: 8px;
  .search-switch {
    margin-right: 8px;
  }
}
<<<<<<< HEAD
</style>
=======

.scrollable-menu {
  max-height: 300px;
  overflow-y: auto;

  &::-webkit-scrollbar {
    width: 6px;
  }

  &::-webkit-scrollbar-track {
    background: transparent;
    border-radius: 3px;
  }

  &::-webkit-scrollbar-thumb {
    background: var(--gray-400);
    border-radius: 3px;
  }

  &::-webkit-scrollbar-thumb:hover {
    background: var(--gray-500);
  }
}
</style>

<style lang="less">
.message-md {
  color: var(--gray-900);
  max-width: 100%;

  pre {
    border-radius: 8px;
    font-size: 0.9rem;
    border: 1px solid var(--main-light-3);
    padding: 1rem;

    &:has(code.hljs) {
      padding: 0;
    }

    code.hljs {
      font-size: 0.8rem;
      background-color: var(--gray-100);
    }
  }

  strong {
    color: var(--gray-800);
  }

  h1, h2, h3, h4, h5, h6 {
    font-size: 1rem;
  }

  li, ol, ul {
    & > p {
      margin: 0.25rem 0;
    }
  }

  ol, ul {
    padding-left: 1rem;
  }

  hr {
    margin-bottom: 1rem;
  }

  a {
    color: var(--main-800);
    margin: auto 2px;
  }
}
</style>

<style lang="less">
// 添加全局样式以确保滚动功能在dropdown内正常工作
.ant-dropdown-menu {
  &.scrollable-menu {
    max-height: 300px;
    overflow-y: auto;
  }
}
</style>

>>>>>>> 2cec2993
<|MERGE_RESOLUTION|>--- conflicted
+++ resolved
@@ -7,16 +7,7 @@
           class="close nav-btn"
           @click="state.isSidebarOpen = true"
         >
-<<<<<<< HEAD
-        <img src="@/assets/icons/sidebar_left.svg" class="iconfont icon-24" alt="设置" />
-      </div>
-        <a-tooltip :title="configStore.config?.model_name" placement="rightTop">
-          <div class="newchat nav-btn" @click="$emit('newconv')">
-            <PlusCircleOutlined /> <span class="text">新对话</span>
-          </div>
-        </a-tooltip>
-=======
-          <MenuOutlined />
+          <img src="@/assets/icons/sidebar_left.svg" class="iconfont icon-20" alt="设置" />
         </div>
 
         <div class="newchat nav-btn" @click="$emit('newconv')">
@@ -41,7 +32,6 @@
             </a-menu>
           </template>
         </a-dropdown>
->>>>>>> 2cec2993
       </div>
       <div class="header__right">
         <div class="nav-btn text" @click="opts.showPanel = !opts.showPanel">
@@ -682,12 +672,8 @@
     cursor: pointer;
     // font-size: 1rem;
     width: auto;
-<<<<<<< HEAD
-    padding: 0.5rem 1rem;
     transition: background-color 0.3s;
-=======
     padding: 0.5rem 0.75rem;
->>>>>>> 2cec2993
 
     .text {
       margin-left: 10px;
@@ -1013,9 +999,6 @@
     margin-right: 8px;
   }
 }
-<<<<<<< HEAD
-</style>
-=======
 
 .scrollable-menu {
   max-height: 300px;
@@ -1037,56 +1020,6 @@
 
   &::-webkit-scrollbar-thumb:hover {
     background: var(--gray-500);
-  }
-}
-</style>
-
-<style lang="less">
-.message-md {
-  color: var(--gray-900);
-  max-width: 100%;
-
-  pre {
-    border-radius: 8px;
-    font-size: 0.9rem;
-    border: 1px solid var(--main-light-3);
-    padding: 1rem;
-
-    &:has(code.hljs) {
-      padding: 0;
-    }
-
-    code.hljs {
-      font-size: 0.8rem;
-      background-color: var(--gray-100);
-    }
-  }
-
-  strong {
-    color: var(--gray-800);
-  }
-
-  h1, h2, h3, h4, h5, h6 {
-    font-size: 1rem;
-  }
-
-  li, ol, ul {
-    & > p {
-      margin: 0.25rem 0;
-    }
-  }
-
-  ol, ul {
-    padding-left: 1rem;
-  }
-
-  hr {
-    margin-bottom: 1rem;
-  }
-
-  a {
-    color: var(--main-800);
-    margin: auto 2px;
   }
 }
 </style>
@@ -1101,4 +1034,3 @@
 }
 </style>
 
->>>>>>> 2cec2993
