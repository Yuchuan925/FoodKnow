--- conflicted
+++ resolved
@@ -286,21 +286,7 @@
     Object.assign(agentConfig.value, updates)
   }
 
-<<<<<<< HEAD
-  
-=======
-  /**
-   * 获取工具列表
-   */
-  async function fetchTools() {
-    isLoadingTools.value = true
-    error.value = null
-
-    console.error('[DEPRECATED] THIS METHOD IS DEPRECATED. USE fetchAgentDetail INSTEAD.')
-    console.error('[DEPRECATED] fetchTools: selectedAgentId.value =', selectedAgentId.value)
-  }
-
->>>>>>> 643f49e2
+
   /**
    * 清除错误状态
    */
